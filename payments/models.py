import datetime
import decimal
import json
import traceback

from django.conf import settings
from django.core.mail import EmailMessage
from django.db import models
from django.utils import timezone
from django.template.loader import render_to_string

from django.contrib.sites.models import Site

import stripe

from jsonfield.fields import JSONField

from payments.managers import CustomerManager, ChargeManager, TransferManager
from payments.settings import PAYMENTS_PLANS, INVOICE_FROM_EMAIL
from payments.settings import plan_from_stripe_id
from payments.settings import User
from payments.signals import WEBHOOK_SIGNALS
from payments.signals import subscription_made, cancelled, card_changed
from payments.signals import webhook_processing_error
from payments.settings import TRIAL_PERIOD_FOR_USER_CALLBACK
from payments.settings import DEFAULT_PLAN


stripe.api_key = settings.STRIPE_SECRET_KEY
stripe.api_version = getattr(settings, "STRIPE_API_VERSION", "2012-11-07")


def convert_tstamp(response, field_name=None):
    try:
        if field_name and response[field_name]:
            return datetime.datetime.fromtimestamp(
                response[field_name],
                timezone.utc
            )
        if not field_name:
            return datetime.datetime.fromtimestamp(
                response,
                timezone.utc
            )
    except KeyError:
        pass
    return None


class StripeObject(models.Model):

    stripe_id = models.CharField(max_length=50, unique=True)
    created_at = models.DateTimeField(default=timezone.now)

    class Meta:
        abstract = True


class EventProcessingException(models.Model):

    event = models.ForeignKey("Event", null=True)
    data = models.TextField()
    message = models.CharField(max_length=500)
    traceback = models.TextField()
    created_at = models.DateTimeField(default=timezone.now)

    @classmethod
    def log(cls, data, exception, event):
        cls.objects.create(
            event=event,
            data=data or "",
            message=str(exception),
            traceback=traceback.format_exc()
        )

    def __unicode__(self):
        return u"<%s, pk=%s, Event=%s>" % (self.message, self.pk, self.event)


class Event(StripeObject):

    kind = models.CharField(max_length=250)
    livemode = models.BooleanField()
    customer = models.ForeignKey("Customer", null=True)
    webhook_message = JSONField()
    validated_message = JSONField(null=True)
    valid = models.NullBooleanField(null=True)
    processed = models.BooleanField(default=False)

    @property
    def message(self):
        return self.validated_message

    def __unicode__(self):
        return "%s - %s" % (self.kind, self.stripe_id)

    def link_customer(self):
        cus_id = None
        customer_crud_events = [
            "customer.created",
            "customer.updated",
            "customer.deleted"
        ]
        if self.kind in customer_crud_events:
            cus_id = self.message["data"]["object"]["id"]
        else:
            cus_id = self.message["data"]["object"].get("customer", None)

        if cus_id is not None:
            try:
                self.customer = Customer.objects.get(stripe_id=cus_id)
                self.save()
            except Customer.DoesNotExist:
                pass

    def validate(self):
        evt = stripe.Event.retrieve(self.stripe_id)
        self.validated_message = json.loads(
            json.dumps(
                evt.to_dict(),
                sort_keys=True,
                cls=stripe.StripeObjectEncoder
            )
        )
        if self.webhook_message["data"] == self.validated_message["data"]:
            self.valid = True
        else:
            self.valid = False
        self.save()

    def process(self):
        """
            "account.updated",
            "account.application.deauthorized",
            "charge.succeeded",
            "charge.failed",
            "charge.refunded",
            "charge.dispute.created",
            "charge.dispute.updated",
            "chagne.dispute.closed",
            "customer.created",
            "customer.updated",
            "customer.deleted",
            "customer.subscription.created",
            "customer.subscription.updated",
            "customer.subscription.deleted",
            "customer.subscription.trial_will_end",
            "customer.discount.created",
            "customer.discount.updated",
            "customer.discount.deleted",
            "invoice.created",
            "invoice.updated",
            "invoice.payment_succeeded",
            "invoice.payment_failed",
            "invoiceitem.created",
            "invoiceitem.updated",
            "invoiceitem.deleted",
            "plan.created",
            "plan.updated",
            "plan.deleted",
            "coupon.created",
            "coupon.updated",
            "coupon.deleted",
            "transfer.created",
            "transfer.updated",
            "transfer.failed",
            "ping"
        """
        if self.valid and not self.processed:
            try:
                if not self.kind.startswith("plan.") and \
                        not self.kind.startswith("transfer."):
                    self.link_customer()
                if self.kind.startswith("invoice."):
                    Invoice.handle_event(self)
                elif self.kind.startswith("charge."):
                    if not self.customer:
                        self.link_customer()
                    self.customer.record_charge(
                        self.message["data"]["object"]["id"]
                    )
                elif self.kind.startswith("transfer."):
                    Transfer.process_transfer(
                        self,
                        self.message["data"]["object"]
                    )
                elif self.kind.startswith("customer.subscription."):
                    if not self.customer:
                        self.link_customer()
                    if self.customer:
                        self.customer.sync_current_subscription()
                elif self.kind == "customer.deleted":
                    if not self.customer:
                        self.link_customer()
                    self.customer.purge()
                self.send_signal()
                self.processed = True
                self.save()
            except stripe.StripeError, e:
                EventProcessingException.log(
                    data=e.http_body,
                    exception=e,
                    event=self
                )
                webhook_processing_error.send(
                    sender=Event,
                    data=e.http_body,
                    exception=e
                )

    def send_signal(self):
        signal = WEBHOOK_SIGNALS.get(self.kind)
        if signal:
            return signal.send(sender=Event, event=self)


class Transfer(StripeObject):
    event = models.ForeignKey(Event, related_name="transfers")
    amount = models.DecimalField(decimal_places=2, max_digits=7)
    status = models.CharField(max_length=25)
    date = models.DateTimeField()
    description = models.TextField(null=True, blank=True)
    adjustment_count = models.IntegerField()
    adjustment_fees = models.DecimalField(decimal_places=2, max_digits=7)
    adjustment_gross = models.DecimalField(decimal_places=2, max_digits=7)
    charge_count = models.IntegerField()
    charge_fees = models.DecimalField(decimal_places=2, max_digits=7)
    charge_gross = models.DecimalField(decimal_places=2, max_digits=7)
    collected_fee_count = models.IntegerField()
    collected_fee_gross = models.DecimalField(decimal_places=2, max_digits=7)
    net = models.DecimalField(decimal_places=2, max_digits=7)
    refund_count = models.IntegerField()
    refund_fees = models.DecimalField(decimal_places=2, max_digits=7)
    refund_gross = models.DecimalField(decimal_places=2, max_digits=7)
    validation_count = models.IntegerField()
    validation_fees = models.DecimalField(decimal_places=2, max_digits=7)

    objects = TransferManager()

    def update_status(self):
        self.status = stripe.Transfer.retrieve(self.stripe_id).status
        self.save()

    @classmethod
    def process_transfer(cls, event, transfer):
        defaults = {
            "amount": transfer["amount"] / decimal.Decimal("100"),
            "status": transfer["status"],
            "date": convert_tstamp(transfer, "date"),
            "description": transfer.get("description", ""),
            "adjustment_count": transfer["summary"]["adjustment_count"],
            "adjustment_fees": transfer["summary"]["adjustment_fees"],
            "adjustment_gross": transfer["summary"]["adjustment_gross"],
            "charge_count": transfer["summary"]["charge_count"],
            "charge_fees": transfer["summary"]["charge_fees"],
            "charge_gross": transfer["summary"]["charge_gross"],
            "collected_fee_count": transfer["summary"]["collected_fee_count"],
            "collected_fee_gross": transfer["summary"]["collected_fee_gross"],
            "net": transfer["summary"]["net"] / decimal.Decimal("100"),
            "refund_count": transfer["summary"]["refund_count"],
            "refund_fees": transfer["summary"]["refund_fees"],
            "refund_gross": transfer["summary"]["refund_gross"],
            "validation_count": transfer["summary"]["validation_count"],
            "validation_fees": transfer["summary"]["validation_fees"],
        }
        for field in defaults:
            if field.endswith("fees") or field.endswith("gross"):
                defaults[field] = defaults[field] / decimal.Decimal("100")
        if event.kind == "transfer.paid":
            defaults.update({"event": event})
            obj, created = Transfer.objects.get_or_create(
                stripe_id=transfer["id"],
                defaults=defaults
            )
        else:
            obj, created = Transfer.objects.get_or_create(
                stripe_id=transfer["id"],
                event=event,
                defaults=defaults
            )
        if created:
            for fee in transfer["summary"]["charge_fee_details"]:
                obj.charge_fee_details.create(
                    amount=fee["amount"] / decimal.Decimal("100"),
                    application=fee.get("application", ""),
                    description=fee.get("description", ""),
                    kind=fee["type"]
                )
        else:
            obj.status = transfer["status"]
            obj.save()
        if event.kind == "transfer.updated":
            obj.update_status()


class TransferChargeFee(models.Model):
    transfer = models.ForeignKey(Transfer, related_name="charge_fee_details")
    amount = models.DecimalField(decimal_places=2, max_digits=7)
    application = models.TextField(null=True, blank=True)
    description = models.TextField(null=True, blank=True)
    kind = models.CharField(max_length=150)
    created_at = models.DateTimeField(default=timezone.now)


class Customer(StripeObject):

    user = models.OneToOneField(User, null=True)
    card_fingerprint = models.CharField(max_length=200, blank=True)
    card_last_4 = models.CharField(max_length=4, blank=True)
    card_kind = models.CharField(max_length=50, blank=True)
    date_purged = models.DateTimeField(null=True, editable=False)

    objects = CustomerManager()

    def __unicode__(self):
        return unicode(self.user)

    @property
    def stripe_customer(self):
        return stripe.Customer.retrieve(self.stripe_id)

    def purge(self):
        try:
            self.stripe_customer.delete()
        except stripe.InvalidRequestError as e:
            if e.message.startswith("No such customer:"):
                # The exception was thrown because the customer was already
                # deleted on the stripe side, ignore the exception
                pass
            else:
                # The exception was raised for another reason, re-raise it
                raise
        self.user = None
        self.card_fingerprint = ""
        self.card_last_4 = ""
        self.card_kind = ""
        self.date_purged = timezone.now()
        self.save()

    def delete(self, using=None):
        # Only way to delete a customer is to use SQL
        self.purge()

    def can_charge(self):
        return self.card_fingerprint and \
            self.card_last_4 and \
            self.card_kind and \
            self.date_purged is None

    def has_active_subscription(self):
        try:
            return self.current_subscription.is_valid()
        except CurrentSubscription.DoesNotExist:
            return False

    def cancel(self):
        try:
            current = self.current_subscription
        except CurrentSubscription.DoesNotExist:
            return
        sub = self.stripe_customer.cancel_subscription()
        current.status = sub.status
        current.period_end = convert_tstamp(sub, "current_period_end")
        current.save()
        cancelled.send(sender=self, stripe_response=sub)

    @classmethod
    def create(cls, user):

        trial_days = None
        if TRIAL_PERIOD_FOR_USER_CALLBACK:
            trial_days = TRIAL_PERIOD_FOR_USER_CALLBACK(user)

        stripe_customer = stripe.Customer.create(
            email=user.email
        )
        cus = Customer.objects.create(
            user=user,
            stripe_id=stripe_customer.id
        )

        if DEFAULT_PLAN and trial_days:
            cus.subscribe(plan=DEFAULT_PLAN, trial_days=trial_days)

        return cus

    def update_card(self, token):
        cu = self.stripe_customer
        cu.card = token
        cu.save()
        self.card_fingerprint = cu.active_card.fingerprint
        self.card_last_4 = cu.active_card.last4
        self.card_kind = cu.active_card.type
        self.save()
        card_changed.send(sender=self, stripe_response=cu)

    def retry_unpaid_invoices(self):
        self.sync_invoices()
        for inv in self.invoices.filter(paid=False, closed=False):
            try:
                inv.retry()  # Always retry unpaid invoices
            except stripe.InvalidRequestError, error:
                if error.message != "Invoice is already paid":
                    raise error

    def send_invoice(self):
        try:
            invoice = stripe.Invoice.create(customer=self.stripe_id)
            invoice.pay()
            return True
        except stripe.InvalidRequestError:
            return False  # There was nothing to invoice

    def sync(self, cu=None):
        cu = cu or self.stripe_customer
        if hasattr(cu, "active_card"):
            self.card_fingerprint = cu.active_card.fingerprint
            self.card_last_4 = cu.active_card.last4
            self.card_kind = cu.active_card.type
            self.save()

    def sync_invoices(self, cu=None):
        cu = cu or self.stripe_customer
        for invoice in cu.invoices().data:
            Invoice.sync_from_stripe_data(invoice, send_receipt=False)

    def sync_charges(self, cu=None):
        cu = cu or self.stripe_customer
        for charge in cu.charges().data:
            self.record_charge(charge.id)

    def sync_current_subscription(self, cu=None):
        cu = cu or self.stripe_customer
<<<<<<< HEAD
        sub = getattr(cu, "subscription", None)
        if sub:
=======
        sub = cu.subscription

        if sub is None:
            try:
                self.current_subscription.delete()
            except CurrentSubscription.DoesNotExist:
                pass
        else:
>>>>>>> 6149e375
            try:
                sub_obj = self.current_subscription
                sub_obj.plan = plan_from_stripe_id(sub.plan.id)
                sub_obj.current_period_start = convert_tstamp(
                    sub.current_period_start
                )
                sub_obj.current_period_end = convert_tstamp(
                    sub.current_period_end
                )
                sub_obj.amount = (sub.plan.amount / decimal.Decimal("100"))
                sub_obj.status = sub.status
                sub_obj.start = convert_tstamp(sub.start)
                sub_obj.quantity = sub.quantity
                sub_obj.save()
            except CurrentSubscription.DoesNotExist:
                sub_obj = CurrentSubscription.objects.create(
                    customer=self,
                    plan=plan_from_stripe_id(sub.plan.id),
                    current_period_start=convert_tstamp(
                        sub.current_period_start
                    ),
                    current_period_end=convert_tstamp(
                        sub.current_period_end
                    ),
                    amount=(sub.plan.amount / decimal.Decimal("100")),
                    status=sub.status,
                    start=convert_tstamp(sub.start),
                    quantity=sub.quantity
                )

            if sub.trial_start and sub.trial_end:
                sub_obj.trial_start = convert_tstamp(sub.trial_start)
                sub_obj.trial_end = convert_tstamp(sub.trial_end)
                sub_obj.save()

            return sub_obj

    def update_plan_quantity(self, quantity, charge_immediately=False):
        self.subscribe(
            plan=plan_from_stripe_id(
                self.stripe_customer.subscription.plan.id
            ),
            quantity=quantity,
            charge_immediately=charge_immediately
        )

    def subscribe(self, plan, quantity=1, trial_days=None,
                  charge_immediately=True):
        cu = self.stripe_customer
        if trial_days:
            resp = cu.update_subscription(
                plan=PAYMENTS_PLANS[plan]["stripe_plan_id"],
                trial_end=timezone.now() + datetime.timedelta(days=trial_days),
                quantity=quantity
            )
        else:
            resp = cu.update_subscription(
                plan=PAYMENTS_PLANS[plan]["stripe_plan_id"],
                quantity=quantity
            )
        self.sync_current_subscription()
        if charge_immediately:
            self.send_invoice()
        subscription_made.send(sender=self, plan=plan, stripe_response=resp)

    def charge(self, amount, currency="usd", description=None):
        """
        This method expects `amount` to be a Decimal type representing a
        dollar amount. It will be converted to cents so any decimals beyond
        two will be ignored.
        """
        if not isinstance(amount, decimal.Decimal):
            raise ValueError(
                "You must supply a decimal value representing dollars."
            )
        resp = stripe.Charge.create(
            amount=int(amount * 100),  # Convert dollars into cents
            currency=currency,
            customer=self.stripe_id,
            description=description,
        )
        obj = self.record_charge(resp["id"])
        obj.send_receipt()
        return obj

    def record_charge(self, charge_id):
        data = stripe.Charge.retrieve(charge_id)
        return Charge.sync_from_stripe_data(data)


class CurrentSubscription(models.Model):

    customer = models.OneToOneField(
        Customer,
        related_name="current_subscription",
        null=True
    )
    plan = models.CharField(max_length=100)
    quantity = models.IntegerField()
    start = models.DateTimeField()
    # trialing, active, past_due, canceled, or unpaid
    status = models.CharField(max_length=25)
    canceled_at = models.DateTimeField(null=True)
    current_period_end = models.DateTimeField(null=True)
    current_period_start = models.DateTimeField(null=True)
    ended_at = models.DateTimeField(null=True)
    trial_end = models.DateTimeField(null=True)
    trial_start = models.DateTimeField(null=True)
    amount = models.DecimalField(decimal_places=2, max_digits=7)

    created_at = models.DateTimeField(default=timezone.now)

    def plan_display(self):
        return PAYMENTS_PLANS[self.plan]["name"]

    def status_display(self):
        return self.status.replace("_", " ").title()

    def is_period_current(self):
        return self.current_period_end > timezone.now()

    def is_status_current(self):
        return self.status in ["trialing", "active", "canceled"]

    def is_valid(self):
        return self.is_period_current() and self.is_status_current()


class Invoice(models.Model):

    stripe_id = models.CharField(max_length=50)
    customer = models.ForeignKey(Customer, related_name="invoices")
    attempted = models.NullBooleanField()
    attempts = models.PositiveIntegerField(null=True)
    closed = models.BooleanField()
    paid = models.BooleanField()
    period_end = models.DateTimeField()
    period_start = models.DateTimeField()
    subtotal = models.DecimalField(decimal_places=2, max_digits=7)
    total = models.DecimalField(decimal_places=2, max_digits=7)
    date = models.DateTimeField()
    charge = models.CharField(max_length=50, blank=True)
    created_at = models.DateTimeField(default=timezone.now)

    class Meta:
        ordering = ["-date"]

    def retry(self):
        if not self.paid and not self.closed:
            inv = stripe.Invoice.retrieve(self.stripe_id)
            inv.pay()
            return True
        return False

    def status(self):
        if self.paid:
            return "Paid"
        return "Open"

    @classmethod
    def sync_from_stripe_data(cls, stripe_invoice, send_receipt=True):
        c = Customer.objects.get(stripe_id=stripe_invoice["customer"])
        period_end = convert_tstamp(stripe_invoice, "period_end")
        period_start = convert_tstamp(stripe_invoice, "period_start")
        date = convert_tstamp(stripe_invoice, "date")

        invoice, created = cls.objects.get_or_create(
            stripe_id=stripe_invoice["id"],
            defaults=dict(
                customer=c,
                attempted=stripe_invoice["attempted"],
                closed=stripe_invoice["closed"],
                paid=stripe_invoice["paid"],
                period_end=period_end,
                period_start=period_start,
                subtotal=stripe_invoice["subtotal"] / decimal.Decimal("100"),
                total=stripe_invoice["total"] / decimal.Decimal("100"),
                date=date,
                charge=stripe_invoice.get("charge") or ""
            )
        )
        if not created:
            # pylint: disable=C0301
            invoice.attempted = stripe_invoice["attempted"]
            invoice.closed = stripe_invoice["closed"]
            invoice.paid = stripe_invoice["paid"]
            invoice.period_end = period_end
            invoice.period_start = period_start
            invoice.subtotal = stripe_invoice["subtotal"] / decimal.Decimal("100")
            invoice.total = stripe_invoice["total"] / decimal.Decimal("100")
            invoice.date = date
            invoice.charge = stripe_invoice.get("charge") or ""
            invoice.save()

        for item in stripe_invoice["lines"].get("data", []):
            period_end = convert_tstamp(item["period"], "end")
            period_start = convert_tstamp(item["period"], "start")

            if item.get("plan"):
                plan = plan_from_stripe_id(item["plan"]["id"])
            else:
                plan = ""

            inv_item, inv_item_created = invoice.items.get_or_create(
                stripe_id=item["id"],
                defaults=dict(
                    amount=(item["amount"] / decimal.Decimal("100")),
                    currency=item["currency"],
                    proration=item["proration"],
                    description=item.get("description") or "",
                    line_type=item["type"],
                    plan=plan,
                    period_start=period_start,
                    period_end=period_end,
                    quantity=item.get("quantity")
                )
            )
            if not inv_item_created:
                inv_item.amount = (item["amount"] / decimal.Decimal("100"))
                inv_item.currency = item["currency"]
                inv_item.proration = item["proration"]
                inv_item.description = item.get("description") or ""
                inv_item.line_type = item["type"]
                inv_item.plan = plan
                inv_item.period_start = period_start
                inv_item.period_end = period_end
                inv_item.quantity = item.get("quantity")
                inv_item.save()

        if stripe_invoice.get("charge"):
            obj = c.record_charge(stripe_invoice["charge"])
            obj.invoice = invoice
            obj.save()
            if send_receipt:
                obj.send_receipt()
        return invoice

    @classmethod
    def handle_event(cls, event):
        valid_events = ["invoice.payment_failed", "invoice.payment_succeeded"]
        if event.kind in valid_events:
            invoice_data = event.message["data"]["object"]
            stripe_invoice = stripe.Invoice.retrieve(invoice_data["id"])
            cls.sync_from_stripe_data(stripe_invoice)


<<<<<<< HEAD
class InvoiceItem(models.Model):

    stripe_id = models.CharField(max_length=50)
    created_at = models.DateTimeField(default=timezone.now)
=======
class InvoiceItem(StripeObject):

>>>>>>> 6149e375
    invoice = models.ForeignKey(Invoice, related_name="items")
    amount = models.DecimalField(decimal_places=2, max_digits=7)
    currency = models.CharField(max_length=10)
    period_start = models.DateTimeField()
    period_end = models.DateTimeField()
    proration = models.BooleanField()
    line_type = models.CharField(max_length=50)
    description = models.CharField(max_length=200, blank=True)
    plan = models.CharField(max_length=100, blank=True)
    quantity = models.IntegerField(null=True)

    def plan_display(self):
        return PAYMENTS_PLANS[self.plan]["name"]


class Charge(StripeObject):

    customer = models.ForeignKey(Customer, related_name="charges")
    invoice = models.ForeignKey(Invoice, null=True, related_name="charges")
    card_last_4 = models.CharField(max_length=4, blank=True)
    card_kind = models.CharField(max_length=50, blank=True)
    amount = models.DecimalField(decimal_places=2, max_digits=7, null=True)
    amount_refunded = models.DecimalField(
        decimal_places=2,
        max_digits=7,
        null=True
    )
    description = models.TextField(blank=True)
    paid = models.NullBooleanField(null=True)
    disputed = models.NullBooleanField(null=True)
    refunded = models.NullBooleanField(null=True)
    fee = models.DecimalField(decimal_places=2, max_digits=7, null=True)
    receipt_sent = models.BooleanField(default=False)
    charge_created = models.DateTimeField(null=True, blank=True)

    objects = ChargeManager()

    def calculate_refund_amount(self, amount=None):
        eligible_to_refund = self.amount - (self.amount_refunded or 0)
        if amount:
            amount_to_refund = min(eligible_to_refund, amount)
        else:
            amount_to_refund = eligible_to_refund
        return int(amount_to_refund * 100)

    def refund(self, amount=None):
        # pylint: disable=E1121
        charge_obj = stripe.Charge.retrieve(
            self.stripe_id
        ).refund(
            amount=self.calculate_refund_amount(amount=amount)
        )
        Charge.sync_from_stripe_data(charge_obj)

    @classmethod
    def sync_from_stripe_data(cls, data):
        customer = Customer.objects.get(stripe_id=data["customer"])
        obj, _ = customer.charges.get_or_create(
            stripe_id=data["id"]
        )
        invoice_id = data.get("invoice", None)
        if obj.customer.invoices.filter(stripe_id=invoice_id).exists():
            obj.invoice = obj.customer.invoices.get(stripe_id=invoice_id)
        obj.card_last_4 = data["card"]["last4"]
        obj.card_kind = data["card"]["type"]
        obj.amount = (data["amount"] / decimal.Decimal("100"))
        obj.paid = data["paid"]
        obj.refunded = data["refunded"]
        obj.fee = (data["fee"] / decimal.Decimal("100"))
        obj.disputed = data["dispute"] is not None
        obj.charge_created = convert_tstamp(data, "created")
        if data.get("description"):
            obj.description = data["description"]
        if data.get("amount_refunded"):
            # pylint: disable=C0301
            obj.amount_refunded = (data["amount_refunded"] / decimal.Decimal("100"))
        if data["refunded"]:
            obj.amount_refunded = (data["amount"] / decimal.Decimal("100"))
        obj.save()
        return obj

    def send_receipt(self):
        if not self.receipt_sent:
            site = Site.objects.get_current()
            protocol = getattr(settings, "DEFAULT_HTTP_PROTOCOL", "http")
            ctx = {
                "charge": self,
                "site": site,
                "protocol": protocol,
            }
            subject = render_to_string("payments/email/subject.txt", ctx)
            subject = subject.strip()
            message = render_to_string("payments/email/body.txt", ctx)
            num_sent = EmailMessage(
                subject,
                message,
                to=[self.customer.user.email],
                from_email=INVOICE_FROM_EMAIL
            ).send()
            self.receipt_sent = num_sent > 0
            self.save()<|MERGE_RESOLUTION|>--- conflicted
+++ resolved
@@ -431,19 +431,13 @@
 
     def sync_current_subscription(self, cu=None):
         cu = cu or self.stripe_customer
-<<<<<<< HEAD
         sub = getattr(cu, "subscription", None)
-        if sub:
-=======
-        sub = cu.subscription
-
         if sub is None:
             try:
                 self.current_subscription.delete()
             except CurrentSubscription.DoesNotExist:
                 pass
         else:
->>>>>>> 6149e375
             try:
                 sub_obj = self.current_subscription
                 sub_obj.plan = plan_from_stripe_id(sub.plan.id)
@@ -690,15 +684,10 @@
             cls.sync_from_stripe_data(stripe_invoice)
 
 
-<<<<<<< HEAD
 class InvoiceItem(models.Model):
 
     stripe_id = models.CharField(max_length=50)
     created_at = models.DateTimeField(default=timezone.now)
-=======
-class InvoiceItem(StripeObject):
-
->>>>>>> 6149e375
     invoice = models.ForeignKey(Invoice, related_name="items")
     amount = models.DecimalField(decimal_places=2, max_digits=7)
     currency = models.CharField(max_length=10)
